--- conflicted
+++ resolved
@@ -6,10 +6,6 @@
 "No file was uploaded" => "Не відвантажено жодного файлу",
 "Missing a temporary folder" => "Відсутній тимчасовий каталог",
 "Files" => "Файли",
-<<<<<<< HEAD
-"Size" => "Розмір",
-"Modified" => "Змінено",
-=======
 "Delete" => "Видалити",
 "undo" => "відмінити",
 "deleted" => "видалені",
@@ -25,7 +21,6 @@
 "folders" => "теки",
 "file" => "файл",
 "files" => "файли",
->>>>>>> 46d6fd15
 "Maximum upload size" => "Максимальний розмір відвантажень",
 "max. possible: " => "макс.можливе:",
 "0 is unlimited" => "0 є безліміт",
@@ -39,10 +34,6 @@
 "Name" => "Ім'я",
 "Share" => "Поділитися",
 "Download" => "Завантажити",
-<<<<<<< HEAD
-"Delete" => "Видалити",
-=======
->>>>>>> 46d6fd15
 "Upload too large" => "Файл занадто великий",
 "The files you are trying to upload exceed the maximum size for file uploads on this server." => "Файли,що ви намагаєтесь відвантажити перевищують максимальний дозволений розмір файлів на цьому сервері.",
 "Files are being scanned, please wait." => "Файли скануються, зачекайте, будь-ласка.",
