<?php
<<<<<<< HEAD
=======

require_once('lib/base.php');

>>>>>>> 3fee3a46
OCP\JSON::checkAppEnabled('files_versions');

require_once('apps/files_versions/versions.php');

$userDirectory = "/".OCP\USER::getUser()."/files";
$source = $_GET['source'];
$source = strip_tags( $source );

if( OCA_Versions\Storage::isversioned( $source ) ) {

	$count=5; //show the newest revisions
<<<<<<< HEAD
	$versions = OCA_Versions\Storage::getversions( $source, $count);
=======
	$versions = OCA_Versions\Storage::getVersions( $source, $count);
	$versionsFormatted = array();
	
	foreach ( $versions AS $version ) {
	
		$versionsFormatted[] = OCP\Util::formatDate( $version );
		
	}
>>>>>>> 3fee3a46

	$versionsSorted = array_reverse( $versions );
	
	if ( !empty( $versionsSorted ) ) {
		OCP\JSON::encodedPrint($versionsSorted);
	}
	
} else {

	return;
	
}<|MERGE_RESOLUTION|>--- conflicted
+++ resolved
@@ -1,10 +1,4 @@
 <?php
-<<<<<<< HEAD
-=======
-
-require_once('lib/base.php');
-
->>>>>>> 3fee3a46
 OCP\JSON::checkAppEnabled('files_versions');
 
 require_once('apps/files_versions/versions.php');
@@ -16,9 +10,6 @@
 if( OCA_Versions\Storage::isversioned( $source ) ) {
 
 	$count=5; //show the newest revisions
-<<<<<<< HEAD
-	$versions = OCA_Versions\Storage::getversions( $source, $count);
-=======
 	$versions = OCA_Versions\Storage::getVersions( $source, $count);
 	$versionsFormatted = array();
 	
@@ -27,7 +18,6 @@
 		$versionsFormatted[] = OCP\Util::formatDate( $version );
 		
 	}
->>>>>>> 3fee3a46
 
 	$versionsSorted = array_reverse( $versions );
 	
