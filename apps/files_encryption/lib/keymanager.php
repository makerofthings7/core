<?php

/**
 * ownCloud
 *
 * @author Bjoern Schiessle
 * @copyright 2012 Bjoern Schiessle <schiessle@owncloud.com>
 *
 * This library is free software; you can redistribute it and/or
 * modify it under the terms of the GNU AFFERO GENERAL PUBLIC LICENSE
 * License as published by the Free Software Foundation; either
 * version 3 of the License, or any later version.
 *
 * This library is distributed in the hope that it will be useful,
 * but WITHOUT ANY WARRANTY; without even the implied warranty of
 * MERCHANTABILITY or FITNESS FOR A PARTICULAR PURPOSE.  See the
 * GNU AFFERO GENERAL PUBLIC LICENSE for more details.
 *
 * You should have received a copy of the GNU Affero General Public
 * License along with this library.  If not, see <http://www.gnu.org/licenses/>.
 *
 */

namespace OCA\Encryption;

/**
 * @brief Class to manage storage and retrieval of encryption keys
 * @note Where a method requires a view object, it's root must be '/'
 */
class Keymanager {

	/**
	 * @brief retrieve the ENCRYPTED private key from a user
	 *
	 * @param \OC_FilesystemView $view
	 * @param string $user
	 * @return string private key or false (hopefully)
	 * @note the key returned by this method must be decrypted before use
	 */
	public static function getPrivateKey(\OC_FilesystemView $view, $user) {

		$path = '/' . $user . '/' . 'files_encryption' . '/' . $user . '.private.key';
		$key = false;

		$proxyStatus = \OC_FileProxy::$enabled;
		\OC_FileProxy::$enabled = false;

		if ($view->file_exists($path)) {
			$key = $view->file_get_contents($path);
		}

		\OC_FileProxy::$enabled = $proxyStatus;

		return $key;
	}

	/**
	 * @brief retrieve public key for a specified user
	 * @param \OC_FilesystemView $view
	 * @param $userId
	 * @return string public key or false
	 */
	public static function getPublicKey(\OC_FilesystemView $view, $userId) {

		$proxyStatus = \OC_FileProxy::$enabled;
		\OC_FileProxy::$enabled = false;

		$result = $view->file_get_contents('/public-keys/' . $userId . '.public.key');

		\OC_FileProxy::$enabled = $proxyStatus;

		return $result;

	}

	/**
	 * @brief Retrieve a user's public and private key
	 * @param \OC_FilesystemView $view
	 * @param $userId
	 * @return array keys: privateKey, publicKey
	 */
	public static function getUserKeys(\OC_FilesystemView $view, $userId) {

		return array(
			'publicKey' => self::getPublicKey($view, $userId),
			'privateKey' => self::getPrivateKey($view, $userId)
		);

	}

	/**
	 * @brief Retrieve public keys for given users
	 * @param \OC_FilesystemView $view
	 * @param array $userIds
	 * @return array of public keys for the specified users
	 */
	public static function getPublicKeys(\OC_FilesystemView $view, array $userIds) {

		$keys = array();

		foreach ($userIds as $userId) {

			$keys[$userId] = self::getPublicKey($view, $userId);

		}

		return $keys;

	}

	/**
	 * @brief store file encryption key
	 *
	 * @param \OC_FilesystemView $view
	 * @param string $path relative path of the file, including filename
	 * @param $userId
	 * @param $catfile
	 * @internal param string $key
	 * @return bool true/false
	 * @note The keyfile is not encrypted here. Client code must
	 * asymmetrically encrypt the keyfile before passing it to this method
	 */
	public static function setFileKey(\OC_FilesystemView $view, $path, $userId, $catfile) {

		$proxyStatus = \OC_FileProxy::$enabled;
		\OC_FileProxy::$enabled = false;

		$userId = Helper::getUser($path);
		$util = new Util($view, $userId);
		list($owner, $filename) = $util->getUidAndFilename($path);

		// in case of system wide mount points the keys are stored directly in the data directory
		if ($util->isSystemWideMountPoint($filename)) {
			$basePath = '/files_encryption/keyfiles';
		} else {
			$basePath = '/' . $owner . '/files_encryption/keyfiles';
		}

		$targetPath = self::keySetPreparation($view, $filename, $basePath, $owner);

		if (!$view->is_dir($basePath . '/' . $targetPath)) {

			// create all parent folders
			$info = pathinfo($basePath . '/' . $targetPath);
			$keyfileFolderName = $view->getLocalFolder($info['dirname']);

			if (!file_exists($keyfileFolderName)) {

				mkdir($keyfileFolderName, 0750, true);

			}
		}

		// try reusing key file if part file
		if (Helper::isPartialFilePath($targetPath)) {

			$result = $view->file_put_contents(
				$basePath . '/' . Helper::stripPartialFileExtension($targetPath) . '.key', $catfile);

		} else {

			$result = $view->file_put_contents($basePath . '/' . $targetPath . '.key', $catfile);

		}

		\OC_FileProxy::$enabled = $proxyStatus;

		return $result;

	}

	/**
	 * @brief retrieve keyfile for an encrypted file
	 * @param \OC_FilesystemView $view
<<<<<<< HEAD
	 * @param \OCA\Encryption\Util $util
=======
>>>>>>> 391f267d
	 * @param $filePath
	 * @internal param \OCA\Encryption\file $string name
	 * @return string file key or false
	 * @note The keyfile returned is asymmetrically encrypted. Decryption
	 * of the keyfile must be performed by client code
	 */
<<<<<<< HEAD
	public static function getFileKey(\OC_FilesystemView $view, $util, $filePath) {
=======
	public static function getFileKey(\OC_FilesystemView $view, $filePath) {

		$util = new Util($view, \OCP\User::getUser());
>>>>>>> 391f267d

		list($owner, $filename) = $util->getUidAndFilename($filePath);
		$filename = Helper::stripPartialFileExtension($filename);
		$filePath_f = ltrim($filename, '/');

		// in case of system wide mount points the keys are stored directly in the data directory
		if ($util->isSystemWideMountPoint($filename)) {
			$keyfilePath = '/files_encryption/keyfiles/' . $filePath_f . '.key';
		} else {
			$keyfilePath = '/' . $owner . '/files_encryption/keyfiles/' . $filePath_f . '.key';
		}

		$proxyStatus = \OC_FileProxy::$enabled;
		\OC_FileProxy::$enabled = false;

		if ($view->file_exists($keyfilePath)) {

			$result = $view->file_get_contents($keyfilePath);

		} else {

			$result = false;

		}

		\OC_FileProxy::$enabled = $proxyStatus;

		return $result;

	}

	/**
	 * @brief Delete a keyfile
	 *
	 * @param \OC_FilesystemView $view
	 * @param string $userId username
	 * @param string $path path of the file the key belongs to
	 * @return bool Outcome of unlink operation
	 * @note $path must be relative to data/user/files. e.g. mydoc.txt NOT
	 *       /data/admin/files/mydoc.txt
	 */
	public static function deleteFileKey(\OC_FilesystemView $view, $userId, $path) {

		$trimmed = ltrim($path, '/');

		$userId = Helper::getUser($path);
		$util = new Util($view, $userId);

		if($util->isSystemWideMountPoint($path)) {
			$keyPath = '/files_encryption/keyfiles/' . $trimmed;
		} else {
			$keyPath = '/' . $userId . '/files_encryption/keyfiles/' . $trimmed;
		}

		$result = false;

		if ($view->is_dir($keyPath)) {

			$result = $view->unlink($keyPath);

		} else {
			if ($view->file_exists($keyPath . '.key')) {

				$result = $view->unlink($keyPath . '.key');

			}
		}

		if (!$result) {

			\OCP\Util::writeLog('Encryption library',
				'Could not delete keyfile; does not exist: "' . $keyPath, \OCP\Util::ERROR);

		}

		return $result;

	}

	/**
	 * @brief store private key from the user
	 * @param string $key
	 * @return bool
	 * @note Encryption of the private key must be performed by client code
	 * as no encryption takes place here
	 */
	public static function setPrivateKey($key) {

		$user = \OCP\User::getUser();

		$view = new \OC_FilesystemView('/' . $user . '/files_encryption');

		$proxyStatus = \OC_FileProxy::$enabled;
		\OC_FileProxy::$enabled = false;

		if (!$view->file_exists(''))
			$view->mkdir('');

		$result = $view->file_put_contents($user . '.private.key', $key);

		\OC_FileProxy::$enabled = $proxyStatus;

		return $result;

	}

	/**
	 * @brief store share key
	 *
	 * @param \OC_FilesystemView $view
	 * @param string $path where the share key is stored
	 * @param $shareKey
	 * @return bool true/false
	 * @note The keyfile is not encrypted here. Client code must
	 * asymmetrically encrypt the keyfile before passing it to this method
	 */
	private static function setShareKey(\OC_FilesystemView $view, $path, $shareKey) {

		$proxyStatus = \OC_FileProxy::$enabled;
		\OC_FileProxy::$enabled = false;

		$result = $view->file_put_contents($path, $shareKey);

		\OC_FileProxy::$enabled = $proxyStatus;

		if (is_int($result) && $result > 0) {
			return true;
		} else {
			return false;
		}
	}

	/**
	 * @brief store multiple share keys for a single file
	 * @param \OC_FilesystemView $view
	 * @param $path
	 * @param array $shareKeys
	 * @return bool
	 */
	public static function setShareKeys(\OC_FilesystemView $view, $path, array $shareKeys) {

		// $shareKeys must be  an array with the following format:
		// [userId] => [encrypted key]

		$userId = Helper::getUser($path);

		$util = new Util($view, $userId);

		list($owner, $filename) = $util->getUidAndFilename($path);

		// in case of system wide mount points the keys are stored directly in the data directory
		if ($util->isSystemWideMountPoint($filename)) {
			$basePath = '/files_encryption/share-keys';
		} else {
			$basePath = '/' . $owner . '/files_encryption/share-keys';
		}

		$shareKeyPath = self::keySetPreparation($view, $filename, $basePath, $owner);

		$result = true;

		foreach ($shareKeys as $userId => $shareKey) {

			// try reusing key file if part file
			if (Helper::isPartialFilePath($shareKeyPath)) {
				$writePath = $basePath . '/' . Helper::stripPartialFileExtension($shareKeyPath) . '.' . $userId . '.shareKey';
			} else {
				$writePath = $basePath . '/' . $shareKeyPath . '.' . $userId . '.shareKey';
			}

			if (!self::setShareKey($view, $writePath, $shareKey)) {

				// If any of the keys are not set, flag false
				$result = false;
			}
		}

		// Returns false if any of the keys weren't set
		return $result;
	}

	/**
	 * @brief retrieve shareKey for an encrypted file
	 * @param \OC_FilesystemView $view
	 * @param string $userId
	 * @param \OCA\Encryption\Util $util
	 * @param string $filePath
	 * @internal param \OCA\Encryption\file $string name
	 * @return string file key or false
	 * @note The sharekey returned is encrypted. Decryption
	 * of the keyfile must be performed by client code
	 */
	public static function getShareKey(\OC_FilesystemView $view, $userId, $util, $filePath) {

		// try reusing key file if part file
		$proxyStatus = \OC_FileProxy::$enabled;
		\OC_FileProxy::$enabled = false;

		list($owner, $filename) = $util->getUidAndFilename($filePath);
		$filename = Helper::stripPartialFileExtension($filename);
		// in case of system wide mount points the keys are stored directly in the data directory
		if ($util->isSystemWideMountPoint($filename)) {
			$shareKeyPath = '/files_encryption/share-keys/' . $filename . '.' . $userId . '.shareKey';
		} else {
			$shareKeyPath = '/' . $owner . '/files_encryption/share-keys/' . $filename . '.' . $userId . '.shareKey';
		}

		if ($view->file_exists($shareKeyPath)) {

			$result = $view->file_get_contents($shareKeyPath);

		} else {

			$result = false;

		}

		\OC_FileProxy::$enabled = $proxyStatus;

		return $result;

	}

	/**
	 * @brief delete all share keys of a given file
	 * @param \OC_FilesystemView $view
	 * @param string $userId owner of the file
	 * @param string $filePath path to the file, relative to the owners file dir
	 */
	public static function delAllShareKeys(\OC_FilesystemView $view, $userId, $filePath) {

		$util = new util($view, $userId);

		if ($util->isSystemWideMountPoint($filePath)) {
			$baseDir = '/files_encryption/share-keys/';
		} else {
			$baseDir = $userId . '/files_encryption/share-keys/';
		}


		if ($view->is_dir($userId . '/files/' . $filePath)) {
			$view->unlink($baseDir . $filePath);
		} else {
			$localKeyPath = $view->getLocalFile($baseDir . $filePath);
			$escapedPath = Helper::escapeGlobPattern($localKeyPath);
			$matches = glob($escapedPath . '*.shareKey');
			foreach ($matches as $ma) {
				$result = unlink($ma);
				if (!$result) {
					\OCP\Util::writeLog('Encryption library',
						'Keyfile or shareKey could not be deleted for file "' . $filePath . '"', \OCP\Util::ERROR);
				}
			}
		}
	}

	/**
	 * @brief Delete a single user's shareKey for a single file
	 */
	public static function delShareKey(\OC_FilesystemView $view, $userIds, $filePath) {

		$proxyStatus = \OC_FileProxy::$enabled;
		\OC_FileProxy::$enabled = false;

		$userId = Helper::getUser($filePath);

		$util = new Util($view, $userId);

		list($owner, $filename) = $util->getUidAndFilename($filePath);

		if ($util->isSystemWideMountPoint($filename)) {
			$shareKeyPath = \OC\Files\Filesystem::normalizePath('/files_encryption/share-keys/' . $filename);
		} else {
			$shareKeyPath = \OC\Files\Filesystem::normalizePath('/' . $owner . '/files_encryption/share-keys/' . $filename);
		}

		if ($view->is_dir($shareKeyPath)) {

			$localPath = \OC\Files\Filesystem::normalizePath($view->getLocalFolder($shareKeyPath));
			self::recursiveDelShareKeys($localPath, $userIds);

		} else {

			foreach ($userIds as $userId) {

				if (!$view->unlink($shareKeyPath . '.' . $userId . '.shareKey')) {
					\OCP\Util::writeLog('Encryption library',
						'Could not delete shareKey; does not exist: "' . $shareKeyPath . '.' . $userId
						. '.shareKey"', \OCP\Util::ERROR);
				}

			}
		}

		\OC_FileProxy::$enabled = $proxyStatus;
	}

	/**
	 * @brief recursively delete share keys from given users
	 *
	 * @param string $dir directory
	 * @param array $userIds user ids for which the share keys should be deleted
	 */
	private static function recursiveDelShareKeys($dir, $userIds) {
		foreach ($userIds as $userId) {
			$extension = '.' . $userId . '.shareKey';
			$escapedDir = Helper::escapeGlobPattern($dir);
			$escapedExtension = Helper::escapeGlobPattern($extension);
			$matches = glob($escapedDir . '/*' . $escapedExtension);
		}
		/** @var $matches array */
		foreach ($matches as $ma) {
			if (!unlink($ma)) {
				\OCP\Util::writeLog('Encryption library',
					'Could not delete shareKey; does not exist: "' . $ma . '"', \OCP\Util::ERROR);
			}
		}
		$subdirs = $directories = glob($escapedDir . '/*', GLOB_ONLYDIR);
		foreach ($subdirs as $subdir) {
			self::recursiveDelShareKeys($subdir, $userIds);
		}
	}

	/**
	 * @brief Make preparations to vars and filesystem for saving a keyfile
	 */
	public static function keySetPreparation(\OC_FilesystemView $view, $path, $basePath, $userId) {

		$targetPath = ltrim($path, '/');

		$path_parts = pathinfo($targetPath);

		// If the file resides within a subdirectory, create it
		if (
			isset($path_parts['dirname'])
			&& !$view->file_exists($basePath . '/' . $path_parts['dirname'])
		) {
			$sub_dirs = explode(DIRECTORY_SEPARATOR, $basePath . '/' . $path_parts['dirname']);
			$dir = '';
			foreach ($sub_dirs as $sub_dir) {
				$dir .= '/' . $sub_dir;
				if (!$view->is_dir($dir)) {
					$view->mkdir($dir);
				}
			}
		}

		return $targetPath;

	}
}<|MERGE_RESOLUTION|>--- conflicted
+++ resolved
@@ -172,23 +172,15 @@
 	/**
 	 * @brief retrieve keyfile for an encrypted file
 	 * @param \OC_FilesystemView $view
-<<<<<<< HEAD
 	 * @param \OCA\Encryption\Util $util
-=======
->>>>>>> 391f267d
 	 * @param $filePath
 	 * @internal param \OCA\Encryption\file $string name
 	 * @return string file key or false
 	 * @note The keyfile returned is asymmetrically encrypted. Decryption
 	 * of the keyfile must be performed by client code
 	 */
-<<<<<<< HEAD
 	public static function getFileKey(\OC_FilesystemView $view, $util, $filePath) {
-=======
-	public static function getFileKey(\OC_FilesystemView $view, $filePath) {
-
-		$util = new Util($view, \OCP\User::getUser());
->>>>>>> 391f267d
+
 
 		list($owner, $filename) = $util->getUidAndFilename($filePath);
 		$filename = Helper::stripPartialFileExtension($filename);
