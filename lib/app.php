<?php
/**
 * ownCloud
 *
 * @author Frank Karlitschek
 * @author Jakob Sack
 * @copyright 2012 Frank Karlitschek frank@owncloud.org
 *
 * This library is free software; you can redistribute it and/or
 * modify it under the terms of the GNU AFFERO GENERAL PUBLIC LICENSE
 * License as published by the Free Software Foundation; either
 * version 3 of the License, or any later version.
 *
 * This library is distributed in the hope that it will be useful,
 * but WITHOUT ANY WARRANTY; without even the implied warranty of
 * MERCHANTABILITY or FITNESS FOR A PARTICULAR PURPOSE.  See the
 * GNU AFFERO GENERAL PUBLIC LICENSE for more details.
 *
 * You should have received a copy of the GNU Affero General Public
 * License along with this library.  If not, see <http://www.gnu.org/licenses/>.
 *
 */

/**
 * This class manages the apps. It allows them to register and integrate in the
 * owncloud ecosystem. Furthermore, this class is responsible for installing,
 * upgrading and removing apps.
 */
class OC_App{
<<<<<<< HEAD
	static private $apps = array();
=======
>>>>>>> 46d6fd15
	static private $activeapp = '';
	static private $navigation = array();
	static private $settingsForms = array();
	static private $adminForms = array();
	static private $personalForms = array();
	static private $appInfo = array();
	static private $appTypes = array();
	static private $loadedApps = array();
<<<<<<< HEAD
=======
	static private $checkedApps = array();
>>>>>>> 46d6fd15

	/**
	 * @brief loads all apps
	 * @param array $types
	 * @returns true/false
	 *
	 * This function walks through the owncloud directory and loads all apps
	 * it can find. A directory contains an app if the file /appinfo/app.php
	 * exists.
	 *
	 * if $types is set, only apps of those types will be loaded
	 */
	public static function loadApps($types=null){
<<<<<<< HEAD
		// Our very own core apps are hardcoded
		foreach( array( 'settings') as $app ){
			if(is_null($types) && !in_array($app, self::$loadedApps)){
				require( $app.'/appinfo/app.php' );
				self::$loadedApps[] = $app;
			}
		}

		// The rest comes here
=======
		// Load the enabled apps here
>>>>>>> 46d6fd15
		$apps = self::getEnabledApps();
		// prevent app.php from printing output
		ob_start();
		foreach( $apps as $app ){
			if((is_null($types) or self::isType($app,$types)) && !in_array($app, self::$loadedApps)){
				self::loadApp($app);
				self::$loadedApps[] = $app;
<<<<<<< HEAD
			}
		}
		ob_end_clean();

=======
			}
		}
		ob_end_clean();

		if (!defined('DEBUG') || !DEBUG){
			if (is_null($types)) {
				OC_Util::$core_scripts = OC_Util::$scripts;
				OC_Util::$scripts = array();
				OC_Util::$core_styles = OC_Util::$styles;
				OC_Util::$styles = array();

				if (!OC_AppConfig::getValue('core', 'remote_core.css', false)) {
					OC_AppConfig::setValue('core', 'remote_core.css', '/core/minimizer.php');
					OC_AppConfig::setValue('core', 'remote_core.js', '/core/minimizer.php');
				}
			}
		}
>>>>>>> 46d6fd15
		// return
		return true;
	}

	/**
	 * load a single app
	 * @param string app
	 */
	public static function loadApp($app){
		if(is_file(self::getAppPath($app).'/appinfo/app.php')){
			self::checkUpgrade($app);
			require_once( $app.'/appinfo/app.php' );
		}
	}

	/**
	 * check if an app is of a specific type
	 * @param string $app
	 * @param string/array $types
	 */
	public static function isType($app,$types){
		if(is_string($types)){
			$types=array($types);
		}
		$appTypes=self::getAppTypes($app);
		foreach($types as $type){
			if(array_search($type,$appTypes)!==false){
				return true;
			}
		}
		return false;
	}

	/**
	 * get the types of an app
	 * @param string $app
	 * @return array
	 */
	private static function getAppTypes($app){
		//load the cache
		if(count(self::$appTypes)==0){
			self::$appTypes=OC_Appconfig::getValues(false,'types');
		}

		if(isset(self::$appTypes[$app])){
			return explode(',',self::$appTypes[$app]);
		}else{
			return array();
		}
	}

	/**
	 * read app types from info.xml and cache them in the database
	 */
	public static function setAppTypes($app){
		$appData=self::getAppInfo($app);

		if(isset($appData['types'])){
			$appTypes=implode(',',$appData['types']);
		}else{
			$appTypes='';
		}

		OC_Appconfig::setValue($app,'types',$appTypes);
	}

	/**
	 * get all enabled apps
	 */
	public static function getEnabledApps(){
		if(!OC_Config::getValue('installed', false))
			return array();
		$apps=array('files');
		$query = OC_DB::prepare( 'SELECT `appid` FROM `*PREFIX*appconfig` WHERE `configkey` = \'enabled\' AND `configvalue`=\'yes\'' );
		$result=$query->execute();
		while($row=$result->fetchRow()){
			if(array_search($row['appid'],$apps)===false){
				$apps[]=$row['appid'];
			}
		}
		return $apps;
	}

	/**
	 * @brief checks whether or not an app is enabled
	 * @param $app app
	 * @returns true/false
	 *
	 * This function checks whether or not an app is enabled.
	 */
	public static function isEnabled( $app ){
		if( 'files'==$app or 'yes' == OC_Appconfig::getValue( $app, 'enabled' )){
			return true;
		}

		return false;
	}

	/**
	 * @brief enables an app
	 * @param $app app
	 * @returns true/false
	 *
	 * This function set an app as enabled in appconfig.
	 */
	public static function enable( $app ){
		if(!OC_Installer::isInstalled($app)){
			// check if app is a shipped app or not. OCS apps have an integer as id, shipped apps use a string
			if(!is_numeric($app)){
				$app = OC_Installer::installShippedApp($app);
			}else{
				$download=OC_OCSClient::getApplicationDownload($app,1);
				if(isset($download['downloadlink']) and $download['downloadlink']!='') {
					$app=OC_Installer::installApp(array('source'=>'http','href'=>$download['downloadlink']));
				}
			}
		}
		if($app!==false){
			// check if the app is compatible with this version of ownCloud
			$info=OC_App::getAppInfo($app);
			$version=OC_Util::getVersion();
<<<<<<< HEAD
	                if(!isset($info['require']) or ($version[0]>$info['require'])){
=======
			if(!isset($info['require']) or ($version[0]>$info['require'])){
>>>>>>> 46d6fd15
				OC_Log::write('core','App "'.$info['name'].'" can\'t be installed because it is not compatible with this version of ownCloud',OC_Log::ERROR);
				return false;
			}else{
				OC_Appconfig::setValue( $app, 'enabled', 'yes' );
				return true;
			}
		}else{
			return false;
		}
		return $app;
	}

	/**
	 * @brief disables an app
	 * @param $app app
	 * @returns true/false
	 *
	 * This function set an app as disabled in appconfig.
	 */
	public static function disable( $app ){
		// check if app is a shiped app or not. if not delete
		OC_Appconfig::setValue( $app, 'enabled', 'no' );
	}

	/**
	 * @brief adds an entry to the navigation
	 * @param $data array containing the data
	 * @returns true/false
	 *
	 * This function adds a new entry to the navigation visible to users. $data
	 * is an associative array.
	 * The following keys are required:
	 *   - id: unique id for this entry ('addressbook_index')
	 *   - href: link to the page
	 *   - name: Human readable name ('Addressbook')
	 *
	 * The following keys are optional:
	 *   - icon: path to the icon of the app
	 *   - order: integer, that influences the position of your application in
	 *     the navigation. Lower values come first.
	 */
	public static function addNavigationEntry( $data ){
		$data['active']=false;
		if(!isset($data['icon'])){
			$data['icon']='';
		}
		OC_App::$navigation[] = $data;
		return true;
	}

	/**
	 * @brief marks a navigation entry as active
	 * @param $id id of the entry
	 * @returns true/false
	 *
	 * This function sets a navigation entry as active and removes the 'active'
	 * property from all other entries. The templates can use this for
	 * highlighting the current position of the user.
	 */
	public static function setActiveNavigationEntry( $id ){
		self::$activeapp = $id;
		return true;
	}

	/**
	 * @brief gets the active Menu entry
	 * @returns id or empty string
	 *
	 * This function returns the id of the active navigation entry (set by
	 * setActiveNavigationEntry
	 */
	public static function getActiveNavigationEntry(){
		return self::$activeapp;
	}

	/**
	 * @brief Returns the Settings Navigation
	 * @returns associative array
	 *
	 * This function returns an array containing all settings pages added. The
	 * entries are sorted by the key 'order' ascending.
	 */
	public static function getSettingsNavigation(){
		$l=OC_L10N::get('core');

		$settings = array();
		// by default, settings only contain the help menu
		if(OC_Config::getValue('knowledgebaseenabled', true)==true){
			$settings = array(
				array( "id" => "help", "order" => 1000, "href" => OC_Helper::linkTo( "settings", "help.php" ), "name" => $l->t("Help"), "icon" => OC_Helper::imagePath( "settings", "help.svg" ))
 			);
		}

		// if the user is logged-in
		if (OC_User::isLoggedIn()) {
			// personal menu
			$settings[] = array( "id" => "personal", "order" => 1, "href" => OC_Helper::linkTo( "settings", "personal.php" ), "name" => $l->t("Personal"), "icon" => OC_Helper::imagePath( "settings", "personal.svg" ));

			// if there're some settings forms
			if(!empty(self::$settingsForms))
				// settings menu
				$settings[]=array( "id" => "settings", "order" => 1000, "href" => OC_Helper::linkTo( "settings", "settings.php" ), "name" => $l->t("Settings"), "icon" => OC_Helper::imagePath( "settings", "settings.svg" ));

			//SubAdmins are also allowed to access user management
			if(OC_SubAdmin::isSubAdmin($_SESSION["user_id"]) || OC_Group::inGroup( $_SESSION["user_id"], "admin" )){
				// admin users menu
				$settings[] = array( "id" => "core_users", "order" => 2, "href" => OC_Helper::linkTo( "settings", "users.php" ), "name" => $l->t("Users"), "icon" => OC_Helper::imagePath( "settings", "users.svg" ));
			}


			// if the user is an admin
			if(OC_Group::inGroup( $_SESSION["user_id"], "admin" )) {
				// admin apps menu
				$settings[] = array( "id" => "core_apps", "order" => 3, "href" => OC_Helper::linkTo( "settings", "apps.php" ).'?installed', "name" => $l->t("Apps"), "icon" => OC_Helper::imagePath( "settings", "apps.svg" ));

				$settings[]=array( "id" => "admin", "order" => 1000, "href" => OC_Helper::linkTo( "settings", "admin.php" ), "name" => $l->t("Admin"), "icon" => OC_Helper::imagePath( "settings", "admin.svg" ));
			}
 		}

		$navigation = self::proceedNavigation($settings);
		return $navigation;
	}

	/// This is private as well. It simply works, so don't ask for more details
	private static function proceedNavigation( $list ){
		foreach( $list as &$naventry ){
			$naventry['subnavigation'] = array();
			if( $naventry['id'] == self::$activeapp ){
				$naventry['active'] = true;
			}
			else{
				$naventry['active'] = false;
			}
		} unset( $naventry );

		usort( $list, create_function( '$a, $b', 'if( $a["order"] == $b["order"] ){return 0;}elseif( $a["order"] < $b["order"] ){return -1;}else{return 1;}' ));

		return $list;
	}

	/**
	 * Get the path where to install apps
	 */
	public static function getInstallPath() {
		if(OC_Config::getValue('appstoreenabled', true)==false) {
			return false;
		}

		foreach(OC::$APPSROOTS as $dir) {
			if(isset($dir['writable']) && $dir['writable']===true)
				return $dir['path'];
		}

		OC_Log::write('core','No application directories are marked as writable.',OC_Log::ERROR);
		return null;
	}


	protected static function findAppInDirectories($appid) {
		static $app_dir = array();
		if (isset($app_dir[$appid])) {
			return $app_dir[$appid];
		}
		foreach(OC::$APPSROOTS as $dir) {
			if(file_exists($dir['path'].'/'.$appid)) {
				return $app_dir[$appid]=$dir;
			}
		}
	}
	/**
	* Get the directory for the given app.
	* If the app is defined in multiple directory, the first one is taken. (false if not found)
	*/
	public static function getAppPath($appid) {
		if( ($dir = self::findAppInDirectories($appid)) != false) {
			return $dir['path'].'/'.$appid;
		}
	}

	/**
	* Get the path for the given app on the access
	* If the app is defined in multiple directory, the first one is taken. (false if not found)
	*/
	public static function getAppWebPath($appid) {
		if( ($dir = self::findAppInDirectories($appid)) != false) {
			return OC::$WEBROOT.$dir['url'].'/'.$appid;
		}
	}

	/**
	 * get the last version of the app, either from appinfo/version or from appinfo/info.xml
	 */
	public static function getAppVersion($appid){
		$file= self::getAppPath($appid).'/appinfo/version';
		$version=@file_get_contents($file);
		if($version){
			return trim($version);
		}else{
			$appData=self::getAppInfo($appid);
			return isset($appData['version'])? $appData['version'] : '';
		}
	}

	/**
	 * @brief Read app metadata from the info.xml file
	 * @param string $appid id of the app or the path of the info.xml file
	 * @param boolean path (optional)
	 * @returns array
	*/
	public static function getAppInfo($appid,$path=false){
		if($path){
			$file=$appid;
		}else{
			if(isset(self::$appInfo[$appid])){
				return self::$appInfo[$appid];
			}
			$file= self::getAppPath($appid).'/appinfo/info.xml';
		}
		$data=array();
		$content=@file_get_contents($file);
		if(!$content){
			return;
		}
		$xml = new SimpleXMLElement($content);
		$data['info']=array();
		$data['remote']=array();
		$data['public']=array();
		foreach($xml->children() as $child){
			if($child->getName()=='remote'){
				foreach($child->children() as $remote){
					$data['remote'][$remote->getName()]=(string)$remote;
				}
			}elseif($child->getName()=='public'){
				foreach($child->children() as $public){
					$data['public'][$public->getName()]=(string)$public;
				}
			}elseif($child->getName()=='types'){
				$data['types']=array();
				foreach($child->children() as $type){
					$data['types'][]=$type->getName();
				}
			}else{
				$data[$child->getName()]=(string)$child;
			}
		}
		self::$appInfo[$appid]=$data;
		return $data;
	}

	/**
	 * @brief Returns the navigation
	 * @returns associative array
	 *
	 * This function returns an array containing all entries added. The
	 * entries are sorted by the key 'order' ascending. Additional to the keys
	 * given for each app the following keys exist:
	 *   - active: boolean, signals if the user is on this navigation entry
	 *   - children: array that is empty if the key 'active' is false or
	 *     contains the subentries if the key 'active' is true
	 */
	public static function getNavigation(){
		$navigation = self::proceedNavigation( self::$navigation );
		return $navigation;
	}

	/**
	 * get the id of loaded app
	 * @return string
	 */
	public static function getCurrentApp(){
		$script=substr($_SERVER["SCRIPT_NAME"],strlen(OC::$WEBROOT)+1);
		$topFolder=substr($script,0,strpos($script,'/'));
		if($topFolder=='apps'){
			$length=strlen($topFolder);
			return substr($script,$length+1,strpos($script,'/',$length+1)-$length-1);
		}else{
			return $topFolder;
		}
	}


	/**
	 * get the forms for either settings, admin or personal
	 */
	public static function getForms($type){
		$forms=array();
		switch($type){
			case 'settings':
				$source=self::$settingsForms;
				break;
			case 'admin':
				$source=self::$adminForms;
				break;
			case 'personal':
				$source=self::$personalForms;
				break;
		}
		foreach($source as $form){
			$forms[]=include $form;
		}
		return $forms;
	}

	/**
	 * register a settings form to be shown
	 */
	public static function registerSettings($app,$page){
		self::$settingsForms[]= $app.'/'.$page.'.php';
	}

	/**
	 * register an admin form to be shown
	 */
	public static function registerAdmin($app,$page){
		self::$adminForms[]= $app.'/'.$page.'.php';
	}

	/**
	 * register a personal form to be shown
	 */
	public static function registerPersonal($app,$page){
		self::$personalForms[]= $app.'/'.$page.'.php';
	}

	/**
	 * get a list of all apps in the apps folder
	 */
	public static function getAllApps(){
		$apps=array();
<<<<<<< HEAD
		$dh=opendir(OC::$APPSROOT.'/apps');
		while($file=readdir($dh)){
			if($file[0]!='.' and is_file(OC::$APPSROOT.'/apps/'.$file.'/appinfo/app.php')){
				$apps[]=$file;
=======
		foreach(OC::$APPSROOTS as $apps_dir) {
			$dh=opendir($apps_dir['path']);
			while($file=readdir($dh)){
				if($file[0]!='.' and is_file($apps_dir['path'].'/'.$file.'/appinfo/app.php')){
					$apps[]=$file;
				}
>>>>>>> 46d6fd15
			}
		}
		return $apps;
	}

	/**
	 * check if the app need updating and update when needed
	 */
	public static function checkUpgrade($app) {
		if (in_array($app, self::$checkedApps)) {
			return;
		}
		self::$checkedApps[] = $app;
		$versions = self::getAppVersions();
<<<<<<< HEAD
		//ensure files app is installed for upgrades
		if(!isset($versions['files'])){
			$versions['files']='0';
		}
		foreach( $versions as $app=>$installedVersion ){
			$currentVersion=OC_App::getAppVersion($app);
			if ($currentVersion) {
				if (version_compare($currentVersion, $installedVersion, '>')) {
					OC_Log::write($app, 'starting app upgrade from '.$installedVersion.' to '.$currentVersion,OC_Log::DEBUG);
					OC_App::updateApp($app);
					OC_Appconfig::setValue($app, 'installed_version', OC_App::getAppVersion($app));
				}
=======
		$currentVersion=OC_App::getAppVersion($app);
		if ($currentVersion) {
			$installedVersion = $versions[$app];
			if (version_compare($currentVersion, $installedVersion, '>')) {
				OC_Log::write($app, 'starting app upgrade from '.$installedVersion.' to '.$currentVersion,OC_Log::DEBUG);
				OC_App::updateApp($app);
				OC_Appconfig::setValue($app, 'installed_version', OC_App::getAppVersion($app));
>>>>>>> 46d6fd15
			}
		}
	}

	/**
	 * check if the current enabled apps are compatible with the current
	 * ownCloud version. disable them if not.
	 * This is important if you upgrade ownCloud and have non ported 3rd
	 * party apps installed.
	 */
	public static function checkAppsRequirements($apps = array()){
		if (empty($apps)) {
			$apps = OC_App::getEnabledApps();
		}
		$version = OC_Util::getVersion();
		foreach($apps as $app) {
			// check if the app is compatible with this version of ownCloud
			$info = OC_App::getAppInfo($app);
			if(!isset($info['require']) or ($version[0]>$info['require'])){
				OC_Log::write('core','App "'.$info['name'].'" can\'t be used because it is not compatible with this version of ownCloud',OC_Log::ERROR);
				OC_App::disable( $app );
			}
		}
	}

	/**
<<<<<<< HEAD
	 * get the installed version of all papps
=======
	 * get the installed version of all apps
>>>>>>> 46d6fd15
	 */
	public static function getAppVersions(){
		static $versions;
		if (isset($versions)) {   // simple cache, needs to be fixed
			return $versions; // when function is used besides in checkUpgrade
		}
		$versions=array();
		$query = OC_DB::prepare( 'SELECT `appid`, `configvalue` FROM `*PREFIX*appconfig` WHERE `configkey` = \'installed_version\'' );
		$result = $query->execute();
		while($row = $result->fetchRow()){
			$versions[$row['appid']]=$row['configvalue'];
		}
		return $versions;
	}

	/**
	 * update the database for the app and call the update script
	 * @param string appid
	 */
	public static function updateApp($appid){
		if(file_exists(self::getAppPath($appid).'/appinfo/database.xml')){
			OC_DB::updateDbFromStructure(self::getAppPath($appid).'/appinfo/database.xml');
		}
		if(!self::isEnabled($appid)){
			return;
		}
<<<<<<< HEAD
		if(file_exists(OC::$APPSROOT.'/apps/'.$appid.'/appinfo/update.php')){
			self::loadApp($appid);
			include OC::$APPSROOT.'/apps/'.$appid.'/appinfo/update.php';
=======
		if(file_exists(self::getAppPath($appid).'/appinfo/update.php')){
			self::loadApp($appid);
			include self::getAppPath($appid).'/appinfo/update.php';
>>>>>>> 46d6fd15
		}

		//set remote/public handelers
		$appData=self::getAppInfo($appid);
		foreach($appData['remote'] as $name=>$path){
			OCP\CONFIG::setAppValue('core', 'remote_'.$name, $appid.'/'.$path);
		}
		foreach($appData['public'] as $name=>$path){
			OCP\CONFIG::setAppValue('core', 'public_'.$name, $appid.'/'.$path);
		}

		self::setAppTypes($appid);
	}

	/**
	 * @param string appid
	 * @return OC_FilesystemView
	 */
	public static function getStorage($appid){
		if(OC_App::isEnabled($appid)){//sanity check
			if(OC_User::isLoggedIn()){
				$view = new OC_FilesystemView('/'.OC_User::getUser());
				if(!$view->file_exists($appid)) {
					$view->mkdir($appid);
				}
				return new OC_FilesystemView('/'.OC_User::getUser().'/'.$appid);
			}else{
				OC_Log::write('core','Can\'t get app storage, app, user not logged in',OC_Log::ERROR);
				return false;
			}
		}else{
			OC_Log::write('core','Can\'t get app storage, app '.$appid.' not enabled',OC_Log::ERROR);
			false;
		}
	}
}<|MERGE_RESOLUTION|>--- conflicted
+++ resolved
@@ -27,10 +27,6 @@
  * upgrading and removing apps.
  */
 class OC_App{
-<<<<<<< HEAD
-	static private $apps = array();
-=======
->>>>>>> 46d6fd15
 	static private $activeapp = '';
 	static private $navigation = array();
 	static private $settingsForms = array();
@@ -39,10 +35,7 @@
 	static private $appInfo = array();
 	static private $appTypes = array();
 	static private $loadedApps = array();
-<<<<<<< HEAD
-=======
 	static private $checkedApps = array();
->>>>>>> 46d6fd15
 
 	/**
 	 * @brief loads all apps
@@ -56,19 +49,7 @@
 	 * if $types is set, only apps of those types will be loaded
 	 */
 	public static function loadApps($types=null){
-<<<<<<< HEAD
-		// Our very own core apps are hardcoded
-		foreach( array( 'settings') as $app ){
-			if(is_null($types) && !in_array($app, self::$loadedApps)){
-				require( $app.'/appinfo/app.php' );
-				self::$loadedApps[] = $app;
-			}
-		}
-
-		// The rest comes here
-=======
 		// Load the enabled apps here
->>>>>>> 46d6fd15
 		$apps = self::getEnabledApps();
 		// prevent app.php from printing output
 		ob_start();
@@ -76,12 +57,6 @@
 			if((is_null($types) or self::isType($app,$types)) && !in_array($app, self::$loadedApps)){
 				self::loadApp($app);
 				self::$loadedApps[] = $app;
-<<<<<<< HEAD
-			}
-		}
-		ob_end_clean();
-
-=======
 			}
 		}
 		ob_end_clean();
@@ -99,7 +74,6 @@
 				}
 			}
 		}
->>>>>>> 46d6fd15
 		// return
 		return true;
 	}
@@ -221,11 +195,7 @@
 			// check if the app is compatible with this version of ownCloud
 			$info=OC_App::getAppInfo($app);
 			$version=OC_Util::getVersion();
-<<<<<<< HEAD
-	                if(!isset($info['require']) or ($version[0]>$info['require'])){
-=======
 			if(!isset($info['require']) or ($version[0]>$info['require'])){
->>>>>>> 46d6fd15
 				OC_Log::write('core','App "'.$info['name'].'" can\'t be installed because it is not compatible with this version of ownCloud',OC_Log::ERROR);
 				return false;
 			}else{
@@ -555,19 +525,12 @@
 	 */
 	public static function getAllApps(){
 		$apps=array();
-<<<<<<< HEAD
-		$dh=opendir(OC::$APPSROOT.'/apps');
-		while($file=readdir($dh)){
-			if($file[0]!='.' and is_file(OC::$APPSROOT.'/apps/'.$file.'/appinfo/app.php')){
-				$apps[]=$file;
-=======
 		foreach(OC::$APPSROOTS as $apps_dir) {
 			$dh=opendir($apps_dir['path']);
 			while($file=readdir($dh)){
 				if($file[0]!='.' and is_file($apps_dir['path'].'/'.$file.'/appinfo/app.php')){
 					$apps[]=$file;
 				}
->>>>>>> 46d6fd15
 			}
 		}
 		return $apps;
@@ -582,20 +545,6 @@
 		}
 		self::$checkedApps[] = $app;
 		$versions = self::getAppVersions();
-<<<<<<< HEAD
-		//ensure files app is installed for upgrades
-		if(!isset($versions['files'])){
-			$versions['files']='0';
-		}
-		foreach( $versions as $app=>$installedVersion ){
-			$currentVersion=OC_App::getAppVersion($app);
-			if ($currentVersion) {
-				if (version_compare($currentVersion, $installedVersion, '>')) {
-					OC_Log::write($app, 'starting app upgrade from '.$installedVersion.' to '.$currentVersion,OC_Log::DEBUG);
-					OC_App::updateApp($app);
-					OC_Appconfig::setValue($app, 'installed_version', OC_App::getAppVersion($app));
-				}
-=======
 		$currentVersion=OC_App::getAppVersion($app);
 		if ($currentVersion) {
 			$installedVersion = $versions[$app];
@@ -603,7 +552,6 @@
 				OC_Log::write($app, 'starting app upgrade from '.$installedVersion.' to '.$currentVersion,OC_Log::DEBUG);
 				OC_App::updateApp($app);
 				OC_Appconfig::setValue($app, 'installed_version', OC_App::getAppVersion($app));
->>>>>>> 46d6fd15
 			}
 		}
 	}
@@ -630,11 +578,7 @@
 	}
 
 	/**
-<<<<<<< HEAD
-	 * get the installed version of all papps
-=======
 	 * get the installed version of all apps
->>>>>>> 46d6fd15
 	 */
 	public static function getAppVersions(){
 		static $versions;
@@ -661,15 +605,9 @@
 		if(!self::isEnabled($appid)){
 			return;
 		}
-<<<<<<< HEAD
-		if(file_exists(OC::$APPSROOT.'/apps/'.$appid.'/appinfo/update.php')){
-			self::loadApp($appid);
-			include OC::$APPSROOT.'/apps/'.$appid.'/appinfo/update.php';
-=======
 		if(file_exists(self::getAppPath($appid).'/appinfo/update.php')){
 			self::loadApp($appid);
 			include self::getAppPath($appid).'/appinfo/update.php';
->>>>>>> 46d6fd15
 		}
 
 		//set remote/public handelers
