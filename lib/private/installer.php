<?php
/**
 * ownCloud
 *
 * @author Robin Appelman
 * @copyright 2012 Frank Karlitschek frank@owncloud.org
 *
 * This library is free software; you can redistribute it and/or
 * modify it under the terms of the GNU AFFERO GENERAL PUBLIC LICENSE
 * License as published by the Free Software Foundation; either
 * version 3 of the License, or any later version.
 *
 * This library is distributed in the hope that it will be useful,
 * but WITHOUT ANY WARRANTY; without even the implied warranty of
 * MERCHANTABILITY or FITNESS FOR A PARTICULAR PURPOSE.  See the
 * GNU AFFERO GENERAL PUBLIC LICENSE for more details.
 *
 * You should have received a copy of the GNU Affero General Public
 * License along with this library.  If not, see <http://www.gnu.org/licenses/>.
 *
 */

/**
 * This class provides the functionality needed to install, update and remove plugins/apps
 */
class OC_Installer{
	/**
	 * @brief Installs an app
	 * @param $data array with all information
	 * @throws \Exception
	 * @returns integer
	 *
	 * This function installs an app. All information needed are passed in the
	 * associative array $data.
	 * The following keys are required:
	 *   - source: string, can be "path" or "http"
	 *
	 * One of the following keys is required:
	 *   - path: path to the file containing the app
	 *   - href: link to the downloadable file containing the app
	 *
	 * The following keys are optional:
	 *   - pretend: boolean, if set true the system won't do anything
	 *   - noinstall: boolean, if true appinfo/install.php won't be loaded
	 *   - inactive: boolean, if set true the appconfig/app.sample.php won't be
	 *     renamed
	 *
	 * This function works as follows
	 *   -# fetching the file
	 *   -# unzipping it
	 *   -# check the code
	 *   -# installing the database at appinfo/database.xml
	 *   -# including appinfo/install.php
	 *   -# setting the installed version
	 *
	 * It is the task of oc_app_install to create the tables and do whatever is
	 * needed to get the app working.
	 */
	public static function installApp( $data = array()) {
		$l = \OC_L10N::get('lib');

		if(!isset($data['source'])) {
			throw new \Exception($l->t("No source specified when installing app"));
		}

		//download the file if necesary
		if($data['source']=='http') {
			$path=OC_Helper::tmpFile();
			if(!isset($data['href'])) {
				throw new \Exception($l->t("No href specified when installing app from http"));
			}
			copy($data['href'], $path);
		}else{
			if(!isset($data['path'])) {
				throw new \Exception($l->t("No path specified when installing app from local file"));
			}
			$path=$data['path'];
		}

		//detect the archive type
		$mime=OC_Helper::getMimeType($path);
		if($mime=='application/zip') {
			rename($path, $path.'.zip');
			$path.='.zip';
		}elseif($mime=='application/x-gzip') {
			rename($path, $path.'.tgz');
			$path.='.tgz';
		}else{
			throw new \Exception($l->t("Archives of type %s are not supported", array($mime)));
		}

		//extract the archive in a temporary folder
		$extractDir=OC_Helper::tmpFolder();
		OC_Helper::rmdirr($extractDir);
		mkdir($extractDir);
		if($archive=OC_Archive::open($path)) {
			$archive->extract($extractDir);
		} else {
			OC_Helper::rmdirr($extractDir);
			if($data['source']=='http') {
				unlink($path);
			}
			throw new \Exception($l->t("Failed to open archive when installing app"));
		}

		//load the info.xml file of the app
		if(!is_file($extractDir.'/appinfo/info.xml')) {
			//try to find it in a subdir
			$dh=opendir($extractDir);
			if(is_resource($dh)) {
				while (($folder = readdir($dh)) !== false) {
					if($folder[0]!='.' and is_dir($extractDir.'/'.$folder)) {
						if(is_file($extractDir.'/'.$folder.'/appinfo/info.xml')) {
							$extractDir.='/'.$folder;
						}
					}
				}
			}
		}
		if(!is_file($extractDir.'/appinfo/info.xml')) {
			OC_Helper::rmdirr($extractDir);
			if($data['source']=='http') {
				unlink($path);
			}
			throw new \Exception($l->t("App does not provide an info.xml file"));
		}
		$info=OC_App::getAppInfo($extractDir.'/appinfo/info.xml', true);
		// check the code for not allowed calls
		if(!OC_Installer::checkCode($info['id'], $extractDir)) {
			OC_Helper::rmdirr($extractDir);
			throw new \Exception($l->t("App can't be installed because of not allowed code in the App"));
		}

		// check if the app is compatible with this version of ownCloud
		if(
			!isset($info['require'])
				or !OC_App::isAppVersionCompatible(OC_Util::getVersion(), $info['require'])
		) {
			OC_Helper::rmdirr($extractDir);
			throw new \Exception($l->t("App can't be installed because it is not compatible with this version of ownCloud"));
		}

		// check if shipped tag is set which is only allowed for apps that are shipped with ownCloud
		if(isset($info['shipped']) and ($info['shipped']=='true')) {
			OC_Helper::rmdirr($extractDir);
			throw new \Exception($l->t("App can't be installed because it contains the <shipped>true</shipped> tag which is not allowed for non shipped apps"));
		}

		// check if the ocs version is the same as the version in info.xml/version
		$versionFile= $extractDir.'/appinfo/version';
		if(is_file($versionFile)) {
			$version = trim(file_get_contents($versionFile));
		}else{
			$version = trim($info['version']);
		}
		
		if($version<>trim($data['appdata']['version'])) {
			OC_Helper::rmdirr($extractDir);
			throw new \Exception($l->t("App can't be installed because the version in info.xml/version is not the same as the version reported from the app store"));
		}

		$basedir=OC_App::getInstallPath().'/'.$info['id'];
		//check if the destination directory already exists
		if(is_dir($basedir)) {
			OC_Helper::rmdirr($extractDir);
			if($data['source']=='http') {
				unlink($path);
			}
			throw new \Exception($l->t("App directory already exists"));
		}

		if(isset($data['pretent']) and $data['pretent']==true) {
			return false;
		}

		//copy the app to the correct place
		if(@!mkdir($basedir)) {
			OC_Helper::rmdirr($extractDir);
			if($data['source']=='http') {
				unlink($path);
			}
			throw new \Exception($l->t("Can't create app folder. Please fix permissions. %s", array($basedir)));
		}
		OC_Helper::copyr($extractDir, $basedir);

		//remove temporary files
		OC_Helper::rmdirr($extractDir);

		//install the database
		if(is_file($basedir.'/appinfo/database.xml')) {
			if (OC_Appconfig::getValue($info['id'], 'installed_version') === null) {
				OC_DB::createDbFromStructure($basedir.'/appinfo/database.xml');
			} else {
				OC_DB::updateDbFromStructure($basedir.'/appinfo/database.xml');
			}
		}

		//run appinfo/install.php
		if((!isset($data['noinstall']) or $data['noinstall']==false) and file_exists($basedir.'/appinfo/install.php')) {
			include $basedir.'/appinfo/install.php';
		}

		//set the installed version
		OC_Appconfig::setValue($info['id'], 'installed_version', OC_App::getAppVersion($info['id']));
		OC_Appconfig::setValue($info['id'], 'enabled', 'no');

		//set remote/public handelers
		foreach($info['remote'] as $name=>$path) {
			OCP\CONFIG::setAppValue('core', 'remote_'.$name, $info['id'].'/'.$path);
		}
		foreach($info['public'] as $name=>$path) {
			OCP\CONFIG::setAppValue('core', 'public_'.$name, $info['id'].'/'.$path);
		}

		OC_App::setAppTypes($info['id']);

		return $info['id'];
	}

	/**
	 * @brief checks whether or not an app is installed
	 * @param $app app
	 * @returns true/false
	 *
	 * Checks whether or not an app is installed, i.e. registered in apps table.
	 */
	public static function isInstalled( $app ) {

		if( null == OC_Appconfig::getValue( $app, "installed_version" )) {
			return false;
		}

		return true;
	}

	/**
	 * @brief Update an application
	 * @param $data array with all information
	 *
	 * This function installs an app. All information needed are passed in the
	 * associative array $data.
	 * The following keys are required:
	 *   - source: string, can be "path" or "http"
	 *
	 * One of the following keys is required:
	 *   - path: path to the file containing the app
	 *   - href: link to the downloadable file containing the app
	 *
	 * The following keys are optional:
	 *   - pretend: boolean, if set true the system won't do anything
	 *   - noupgrade: boolean, if true appinfo/upgrade.php won't be loaded
	 *
	 * This function works as follows
	 *   -# fetching the file
	 *   -# removing the old files
	 *   -# unzipping new file
	 *   -# including appinfo/upgrade.php
	 *   -# setting the installed version
	 *
	 * upgrade.php can determine the current installed version of the app using
	 * "OC_Appconfig::getValue($appid, 'installed_version')"
	 */
	public static function updateApp( $app ) {
		$ocsid=OC_Appconfig::getValue( $app, 'ocsid');
		OC_App::disable($app);
		OC_App::enable($ocsid);
		return(true);
	}

	/**
	 * @brief Check if an update for the app is available
	 * @param $name name of the application
	 * @return boolean false or the version number of the update
	 *
	 * The function will check if an update for a version is available
	 */
	public static function isUpdateAvailable( $app ) {
		$ocsid=OC_Appconfig::getValue( $app, 'ocsid', '');

		if($ocsid<>'') {

			$ocsdata=OC_OCSClient::getApplication($ocsid);
			$ocsversion= (string) $ocsdata['version'];
			$currentversion=OC_App::getAppVersion($app);
			if($ocsversion<>$currentversion) {
				return($ocsversion);

			}else{
				return false;
			}

		}else{
			return false;
		}

	}

	/**
	 * @brief Check if app is already downloaded
	 * @param $name name of the application to remove
	 * @returns true/false
	 *
	 * The function will check if the app is already downloaded in the apps repository
	 */
	public static function isDownloaded( $name ) {

		$downloaded=false;
		foreach(OC::$APPSROOTS as $dir) {
			if(is_dir($dir['path'].'/'.$name)) $downloaded=true;
		}
		return($downloaded);
	}

	/**
	 * @brief Removes an app
	 * @param $name name of the application to remove
	 * @param $options array with options
	 * @returns true/false
	 *
	 * This function removes an app. $options is an associative array. The
	 * following keys are optional:ja
	 *   - keeppreferences: boolean, if true the user preferences won't be deleted
	 *   - keepappconfig: boolean, if true the config will be kept
	 *   - keeptables: boolean, if true the database will be kept
	 *   - keepfiles: boolean, if true the user files will be kept
	 *
	 * This function works as follows
	 *   -# including appinfo/remove.php
	 *   -# removing the files
	 *
	 * The function will not delete preferences, tables and the configuration,
	 * this has to be done by the function oc_app_uninstall().
	 */
	public static function removeApp( $name, $options = array()) {

		if(isset($options['keeppreferences']) and $options['keeppreferences']==false ) {
			// todo
			// remove preferences
		}

		if(isset($options['keepappconfig']) and $options['keepappconfig']==false ) {
			// todo
			// remove app config
		}

		if(isset($options['keeptables']) and $options['keeptables']==false ) {
			// todo
			// remove app database tables
		}

		if(isset($options['keepfiles']) and $options['keepfiles']==false ) {
			// todo
			// remove user files
		}

		if(OC_Installer::isDownloaded( $name )) {
			$appdir=OC_App::getInstallPath().'/'.$name;
			OC_Helper::rmdirr($appdir);

		}else{
			OC_Log::write('core', 'can\'t remove app '.$name.'. It is not installed.', OC_Log::ERROR);

		}

	}

	/**
	 * @brief Installs shipped apps
	 *
	 * This function installs all apps found in the 'apps' directory that should be enabled by default;
	 */
	public static function installShippedApps() {
		foreach(OC::$APPSROOTS as $app_dir) {
			if($dir = opendir( $app_dir['path'] )) {
				while( false !== ( $filename = readdir( $dir ))) {
					if( substr( $filename, 0, 1 ) != '.' and is_dir($app_dir['path']."/$filename") ) {
						if( file_exists( $app_dir['path']."/$filename/appinfo/app.php" )) {
							if(!OC_Installer::isInstalled($filename)) {
								$info=OC_App::getAppInfo($filename);
								$enabled = isset($info['default_enable']);
								if( $enabled ) {
									OC_Installer::installShippedApp($filename);
									OC_Appconfig::setValue($filename, 'enabled', 'yes');
								}
							}
						}
					}
				}
				closedir( $dir );
			}
		}
	}

	/**
	 * install an app already placed in the app folder
	 * @param string $app id of the app to install
	 * @returns array see OC_App::getAppInfo
	 */
	public static function installShippedApp($app) {
		//install the database
		if(is_file(OC_App::getAppPath($app)."/appinfo/database.xml")) {
			OC_DB::createDbFromStructure(OC_App::getAppPath($app)."/appinfo/database.xml");
		}

		//run appinfo/install.php
		if(is_file(OC_App::getAppPath($app)."/appinfo/install.php")) {
			include OC_App::getAppPath($app)."/appinfo/install.php";
		}
		$info=OC_App::getAppInfo($app);
		if (is_null($info)) {
<<<<<<< HEAD
			return;
=======
			return false;
>>>>>>> b9e724d4
		}
		OC_Appconfig::setValue($app, 'installed_version', OC_App::getAppVersion($app));

		//set remote/public handelers
		foreach($info['remote'] as $name=>$path) {
			OCP\CONFIG::setAppValue('core', 'remote_'.$name, $app.'/'.$path);
		}
		foreach($info['public'] as $name=>$path) {
			OCP\CONFIG::setAppValue('core', 'public_'.$name, $app.'/'.$path);
		}

		OC_App::setAppTypes($info['id']);

		return $info['id'];
	}


	/**
	 * check the code of an app with some static code checks
	 * @param string $folder the folder of the app to check
	 * @returns true for app is o.k. and false for app is not o.k.
	 */
	public static function checkCode($appname, $folder) {

		$blacklist=array(
			'exec(',
			'eval(',
			// more evil pattern will go here later

			// classes replaced by the public api
			'OC_API::',
			'OC_App::',
			'OC_AppConfig::',
			'OC_Avatar',
			'OC_BackgroundJob::',
			'OC_Config::',
			'OC_DB::',
			'OC_Files::',
			'OC_Helper::',
			'OC_Hook::',
			'OC_Image::',
			'OC_JSON::',
			'OC_L10N::',
			'OC_Log::',
			'OC_Mail::',
			'OC_Preferences::',
			'OC_Request::',
			'OC_Response::',
			'OC_Template::',
			'OC_User::',
			'OC_Util::',
		);

		// is the code checker enabled?
		if(OC_Config::getValue('appcodechecker', true)) {
			// check if grep is installed
			$grep = exec('which grep');
			if($grep=='') {
				OC_Log::write('core',
					'grep not installed. So checking the code of the app "'.$appname.'" was not possible',
					OC_Log::ERROR);
				return true;
			}

			// iterate the bad patterns
			foreach($blacklist as $bl) {
				$cmd = 'grep -ri '.escapeshellarg($bl).' '.$folder.'';
				$result = exec($cmd);
				// bad pattern found
				if($result<>'') {
					OC_Log::write('core',
						'App "'.$appname.'" is using a not allowed call "'.$bl.'". Installation refused.',
						OC_Log::ERROR);
					return false;
				}
			}
			return true;

		}else{
			return true;
		}
	}
}<|MERGE_RESOLUTION|>--- conflicted
+++ resolved
@@ -408,11 +408,7 @@
 		}
 		$info=OC_App::getAppInfo($app);
 		if (is_null($info)) {
-<<<<<<< HEAD
-			return;
-=======
 			return false;
->>>>>>> b9e724d4
 		}
 		OC_Appconfig::setValue($app, 'installed_version', OC_App::getAppVersion($app));
 
