# SOME DESCRIPTIVE TITLE.
# Copyright (C) YEAR THE PACKAGE'S COPYRIGHT HOLDER
# This file is distributed under the same license as the PACKAGE package.
# 
# Translators:
# Muhammad Panji <sumodirjo@gmail.com>, 2012.
# Muhammad Radifar <m_radifar05@yahoo.com>, 2011.
msgid ""
msgstr ""
"Project-Id-Version: ownCloud\n"
"Report-Msgid-Bugs-To: http://bugs.owncloud.org/\n"
<<<<<<< HEAD
"POT-Creation-Date: 2012-06-06 00:12+0200\n"
"PO-Revision-Date: 2012-06-05 22:15+0000\n"
"Last-Translator: icewind <icewind1991@gmail.com>\n"
"Language-Team: Indonesian (http://www.transifex.net/projects/p/owncloud/language/id/)\n"
=======
"POT-Creation-Date: 2012-08-18 02:01+0200\n"
"PO-Revision-Date: 2012-08-18 00:02+0000\n"
"Last-Translator: I Robot <thomas.mueller@tmit.eu>\n"
"Language-Team: Indonesian (http://www.transifex.com/projects/p/owncloud/language/id/)\n"
>>>>>>> 46d6fd15
"MIME-Version: 1.0\n"
"Content-Type: text/plain; charset=UTF-8\n"
"Content-Transfer-Encoding: 8bit\n"
"Language: id\n"
"Plural-Forms: nplurals=1; plural=0\n"

#: ajax/apps/ocs.php:23
msgid "Unable to load list from App Store"
msgstr ""

#: ajax/lostpassword.php:14
msgid "Email saved"
msgstr ""

#: ajax/lostpassword.php:16
msgid "Invalid email"
msgstr ""

#: ajax/openid.php:16
msgid "OpenID Changed"
msgstr "OpenID telah dirubah"

<<<<<<< HEAD
#: ajax/openid.php:17 ajax/setlanguage.php:19 ajax/setlanguage.php:22
msgid "Invalid request"
msgstr "Permintaan tidak valid"

#: ajax/setlanguage.php:17
msgid "Language changed"
msgstr "Bahasa telah diganti"

#: js/apps.js:31 js/apps.js:67
msgid "Disable"
msgstr ""

#: js/apps.js:31 js/apps.js:54
msgid "Enable"
msgstr ""

#: js/personal.js:69
msgid "Saving..."
msgstr ""

#: personal.php:40 personal.php:41
msgid "__language_name__"
msgstr "__language_name__"

#: templates/admin.php:13
msgid "Log"
msgstr "Log"

#: templates/admin.php:40
msgid "More"
msgstr "Lebih"

#: templates/apps.php:8
msgid "Add your App"
msgstr "Tambahkan App anda"
=======
#: ajax/openid.php:18 ajax/setlanguage.php:20 ajax/setlanguage.php:23
msgid "Invalid request"
msgstr "Permintaan tidak valid"

#: ajax/removeuser.php:13 ajax/setquota.php:18 ajax/togglegroups.php:18
msgid "Authentication error"
msgstr ""

#: ajax/setlanguage.php:18
msgid "Language changed"
msgstr "Bahasa telah diganti"

#: js/apps.js:18
msgid "Error"
msgstr ""

#: js/apps.js:39 js/apps.js:73
msgid "Disable"
msgstr ""

#: js/apps.js:39 js/apps.js:62
msgid "Enable"
msgstr ""

#: js/personal.js:69
msgid "Saving..."
msgstr ""

#: personal.php:46 personal.php:47
msgid "__language_name__"
msgstr "__language_name__"

#: templates/admin.php:14
msgid "Security Warning"
msgstr ""

#: templates/admin.php:29
msgid "Cron"
msgstr ""

#: templates/admin.php:31
msgid "execute one task with each page loaded"
msgstr ""

#: templates/admin.php:33
msgid "cron.php is registered at a webcron service"
msgstr ""
>>>>>>> 46d6fd15

#: templates/admin.php:35
msgid "use systems cron service"
msgstr ""

#: templates/admin.php:39
msgid "Log"
msgstr "Log"

#: templates/admin.php:67
msgid "More"
msgstr "Lebih"

#: templates/apps.php:10
msgid "Add your App"
msgstr "Tambahkan App anda"

#: templates/apps.php:26
msgid "Select an App"
msgstr "Pilih satu aplikasi"

<<<<<<< HEAD
#: templates/apps.php:25
msgid "See application page at apps.owncloud.com"
msgstr ""

#: templates/apps.php:26
msgid "-licensed"
msgstr "-terlisensi"

#: templates/apps.php:26
=======
#: templates/apps.php:29
msgid "See application page at apps.owncloud.com"
msgstr ""

#: templates/apps.php:30
msgid "-licensed"
msgstr "-terlisensi"

#: templates/apps.php:30
>>>>>>> 46d6fd15
msgid "by"
msgstr "oleh"

#: templates/help.php:8
msgid "Documentation"
msgstr "Dokumentasi"

#: templates/help.php:9
msgid "Managing Big Files"
msgstr "Mengelola berkas besar"

#: templates/help.php:10
msgid "Ask a question"
msgstr "Ajukan pertanyaan"

#: templates/help.php:22
msgid "Problems connecting to help database."
msgstr "Bermasalah saat menghubungi database bantuan."

#: templates/help.php:23
msgid "Go there manually."
msgstr "Pergi kesana secara manual."

#: templates/help.php:31
msgid "Answer"
msgstr "Jawab"

#: templates/personal.php:8
msgid "You use"
msgstr "Anda menggunakan"

#: templates/personal.php:8
msgid "of the available"
msgstr "dari yang tersedia"

#: templates/personal.php:12
msgid "Desktop and Mobile Syncing Clients"
msgstr "Klien sync Desktop dan Mobile"

#: templates/personal.php:13
msgid "Download"
msgstr "Unduh"

#: templates/personal.php:19
msgid "Your password got changed"
msgstr "Password anda telah dirubah"

#: templates/personal.php:20
msgid "Unable to change your password"
msgstr "Tidak dapat merubah password anda"

#: templates/personal.php:21
msgid "Current password"
msgstr "Password saat ini"

#: templates/personal.php:22
msgid "New password"
msgstr "Password baru"

#: templates/personal.php:23
msgid "show"
msgstr "perlihatkan"

#: templates/personal.php:24
msgid "Change password"
msgstr "Rubah password"

#: templates/personal.php:30
msgid "Email"
msgstr "Email"

#: templates/personal.php:31
msgid "Your email address"
msgstr "Alamat email anda"

#: templates/personal.php:32
msgid "Fill in an email address to enable password recovery"
msgstr "Masukkan alamat email untuk mengaktifkan pemulihan password"

#: templates/personal.php:38 templates/personal.php:39
msgid "Language"
msgstr "Bahasa"

#: templates/personal.php:44
msgid "Help translate"
msgstr "Bantu menerjemahkan"

#: templates/personal.php:51
msgid "use this address to connect to your ownCloud in your file manager"
msgstr "gunakan alamat ini untuk terhubung dengan ownCloud anda dalam file manager anda"

#: templates/users.php:21 templates/users.php:76
msgid "Name"
msgstr "Nama"

#: templates/users.php:23 templates/users.php:77
msgid "Password"
msgstr "Password"

#: templates/users.php:26 templates/users.php:78 templates/users.php:98
msgid "Groups"
msgstr "Group"

#: templates/users.php:32
msgid "Create"
msgstr "Buat"

#: templates/users.php:35
msgid "Default Quota"
msgstr "Kuota default"

#: templates/users.php:55 templates/users.php:138
msgid "Other"
msgstr "Lain-lain"
<<<<<<< HEAD
=======

#: templates/users.php:80 templates/users.php:112
msgid "Group Admin"
msgstr ""
>>>>>>> 46d6fd15

#: templates/users.php:82
msgid "Quota"
msgstr "Quota"

#: templates/users.php:146
msgid "Delete"
msgstr "Hapus"<|MERGE_RESOLUTION|>--- conflicted
+++ resolved
@@ -9,17 +9,10 @@
 msgstr ""
 "Project-Id-Version: ownCloud\n"
 "Report-Msgid-Bugs-To: http://bugs.owncloud.org/\n"
-<<<<<<< HEAD
-"POT-Creation-Date: 2012-06-06 00:12+0200\n"
-"PO-Revision-Date: 2012-06-05 22:15+0000\n"
-"Last-Translator: icewind <icewind1991@gmail.com>\n"
-"Language-Team: Indonesian (http://www.transifex.net/projects/p/owncloud/language/id/)\n"
-=======
 "POT-Creation-Date: 2012-08-18 02:01+0200\n"
 "PO-Revision-Date: 2012-08-18 00:02+0000\n"
 "Last-Translator: I Robot <thomas.mueller@tmit.eu>\n"
 "Language-Team: Indonesian (http://www.transifex.com/projects/p/owncloud/language/id/)\n"
->>>>>>> 46d6fd15
 "MIME-Version: 1.0\n"
 "Content-Type: text/plain; charset=UTF-8\n"
 "Content-Transfer-Encoding: 8bit\n"
@@ -42,43 +35,6 @@
 msgid "OpenID Changed"
 msgstr "OpenID telah dirubah"
 
-<<<<<<< HEAD
-#: ajax/openid.php:17 ajax/setlanguage.php:19 ajax/setlanguage.php:22
-msgid "Invalid request"
-msgstr "Permintaan tidak valid"
-
-#: ajax/setlanguage.php:17
-msgid "Language changed"
-msgstr "Bahasa telah diganti"
-
-#: js/apps.js:31 js/apps.js:67
-msgid "Disable"
-msgstr ""
-
-#: js/apps.js:31 js/apps.js:54
-msgid "Enable"
-msgstr ""
-
-#: js/personal.js:69
-msgid "Saving..."
-msgstr ""
-
-#: personal.php:40 personal.php:41
-msgid "__language_name__"
-msgstr "__language_name__"
-
-#: templates/admin.php:13
-msgid "Log"
-msgstr "Log"
-
-#: templates/admin.php:40
-msgid "More"
-msgstr "Lebih"
-
-#: templates/apps.php:8
-msgid "Add your App"
-msgstr "Tambahkan App anda"
-=======
 #: ajax/openid.php:18 ajax/setlanguage.php:20 ajax/setlanguage.php:23
 msgid "Invalid request"
 msgstr "Permintaan tidak valid"
@@ -126,7 +82,6 @@
 #: templates/admin.php:33
 msgid "cron.php is registered at a webcron service"
 msgstr ""
->>>>>>> 46d6fd15
 
 #: templates/admin.php:35
 msgid "use systems cron service"
@@ -148,17 +103,6 @@
 msgid "Select an App"
 msgstr "Pilih satu aplikasi"
 
-<<<<<<< HEAD
-#: templates/apps.php:25
-msgid "See application page at apps.owncloud.com"
-msgstr ""
-
-#: templates/apps.php:26
-msgid "-licensed"
-msgstr "-terlisensi"
-
-#: templates/apps.php:26
-=======
 #: templates/apps.php:29
 msgid "See application page at apps.owncloud.com"
 msgstr ""
@@ -168,7 +112,6 @@
 msgstr "-terlisensi"
 
 #: templates/apps.php:30
->>>>>>> 46d6fd15
 msgid "by"
 msgstr "oleh"
 
@@ -283,13 +226,10 @@
 #: templates/users.php:55 templates/users.php:138
 msgid "Other"
 msgstr "Lain-lain"
-<<<<<<< HEAD
-=======
 
 #: templates/users.php:80 templates/users.php:112
 msgid "Group Admin"
 msgstr ""
->>>>>>> 46d6fd15
 
 #: templates/users.php:82
 msgid "Quota"
