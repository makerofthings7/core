--- conflicted
+++ resolved
@@ -1,11 +1,8 @@
 <?php $TRANSLATIONS = array(
-<<<<<<< HEAD
-=======
 "User %s shared a file with you" => "O utilizador %s partilhou um ficheiro consigo.",
 "User %s shared a folder with you" => "O utilizador %s partilhou uma pasta consigo.",
 "User %s shared the file \"%s\" with you. It is available for download here: %s" => "O utilizador %s partilhou o ficheiro \"%s\" consigo. Está disponível para download aqui: %s",
 "User %s shared the folder \"%s\" with you. It is available for download here: %s" => "O utilizador %s partilhou a pasta \"%s\" consigo. Está disponível para download aqui: %s",
->>>>>>> 166da88b
 "Category type not provided." => "Tipo de categoria não fornecido",
 "No category to add?" => "Nenhuma categoria para adicionar?",
 "This category already exists: " => "Esta categoria já existe:",
