--- conflicted
+++ resolved
@@ -1,21 +1,6 @@
 <?php $TRANSLATIONS = array(
 "No category to add?" => "Nemate kategorija koje možete dodati?",
 "This category already exists: " => "Ova kategorija već postoji: ",
-<<<<<<< HEAD
-"Settings" => "Postavke",
-"January" => "Siječanj",
-"February" => "Veljača",
-"March" => "Ožujak",
-"April" => "Travanj",
-"May" => "Svibanj",
-"June" => "Lipanj",
-"July" => "Srpanj",
-"August" => "Kolovoz",
-"September" => "Rujan",
-"October" => "Listopad",
-"November" => "Studeni",
-"December" => "Prosinac",
-=======
 "No categories selected for deletion." => "Nema odabranih kategorija za brisanje.",
 "Settings" => "Postavke",
 "seconds ago" => "sekundi prije",
@@ -25,26 +10,15 @@
 "months ago" => "mjeseci",
 "last year" => "prošlu godinu",
 "years ago" => "godina",
->>>>>>> d1c0f2a7
 "Choose" => "Izaberi",
 "Cancel" => "Odustani",
 "No" => "Ne",
 "Yes" => "Da",
 "Ok" => "U redu",
-<<<<<<< HEAD
-"No categories selected for deletion." => "Nema odabranih kategorija za brisanje.",
-=======
->>>>>>> d1c0f2a7
 "Error" => "Pogreška",
 "Error while sharing" => "Greška prilikom djeljenja",
 "Error while unsharing" => "Greška prilikom isključivanja djeljenja",
 "Error while changing permissions" => "Greška prilikom promjena prava",
-<<<<<<< HEAD
-"Shared with you and the group" => "Dijeli sa tobom i grupom",
-"by" => "preko",
-"Shared with you by" => "Dijeljeno sa tobom preko ",
-=======
->>>>>>> d1c0f2a7
 "Share with" => "Djeli sa",
 "Share with link" => "Djeli preko link-a",
 "Password protect" => "Zaštiti lozinkom",
@@ -54,11 +28,6 @@
 "Share via email:" => "Dijeli preko email-a:",
 "No people found" => "Osobe nisu pronađene",
 "Resharing is not allowed" => "Ponovo dijeljenje nije dopušteno",
-<<<<<<< HEAD
-"Shared in" => "Dijeljeno u",
-"with" => "sa",
-=======
->>>>>>> d1c0f2a7
 "Unshare" => "Makni djeljenje",
 "can edit" => "može mjenjat",
 "access control" => "kontrola pristupa",
